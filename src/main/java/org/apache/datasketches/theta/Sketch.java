--- conflicted
+++ resolved
@@ -633,62 +633,7 @@
     }
   }
 
-<<<<<<< HEAD
-=======
-  /*
-   * The truth table for empty, curCount and theta when compacting is as follows:
-   * <pre>
-   * Num Theta CurCount Empty State    Comments
-   *  0    1.0     0      T     OK     The Normal Empty State
-   *  1    1.0     0      F   Internal This can result from an intersection of two exact, disjoint sets,
-   *                                   or AnotB of two exact, identical sets. There is no probability
-   *                                   distribution, so change to empty. Return {Th = 1.0, 0, T}.
-   *                                   This is handled in SetOperation.createCompactSketch().
-   *  2    1.0    !0      T   Error    Empty=T and curCount !0 should never co-exist.
-   *                                   This is checked in all compacting operations.
-   *  3    1.0    !0      F     OK     This corresponds to a sketch in exact mode
-   *  4   <1.0     0      T   Internal This can be an initial UpdateSketch state if p < 1.0,
-   *                                   so change theta to 1.0. Return {Th = 1.0, 0, T}.
-   *                                   This is handled in UpdateSketch.compact() and toByteArray().
-   *  5   <1.0     0      F     OK     This can result from set operations
-   *  6   <1.0    !0      T   Error    Empty=T and curCount !0 should never co-exist.
-   *                                   This is checked in all compacting operations.
-   *  7   <1.0    !0      F     OK     This corresponds to a sketch in estimation mode
-   * </pre>
-   */
-
-  /**
-   * This checks for the illegal condition where curCount > 0 and the state of
-   * empty = true.  This check can be used anywhere a sketch is returned or a sketch is created
-   * from complete arguments.
-   * @param empty the given empty state
-   * @param curCount the given current count
-   */ //This handles #2 and #6 above
-  static final void checkIllegalCurCountAndEmpty(final boolean empty, final int curCount) {
-    if (empty && (curCount != 0)) { //this handles #2 and #6 above
-      throw new SketchesStateException("Illegal State: Empty=true and Current Count != 0.");
-    }
-  }
-
-  /**
-   * This corrects a temporary anomalous condition where compact() is called on an UpdateSketch
-   * that was initialized with p < 1.0 and update() was never called.  In this case Theta < 1.0,
-   * curCount = 0, and empty = true.  The correction is to change Theta to 1.0, which makes the
-   * returning sketch empty. This should only be used in the compaction or serialization of an
-   * UpdateSketch.
-   * @param empty the given empty state
-   * @param curCount the given curCount
-   * @param thetaLong the given thetaLong
-   * @return thetaLong
-   */ //This handles #4 above
-  static final long correctThetaOnCompact(final boolean empty, final int curCount,
-      final long thetaLong) {
-    return (empty && (curCount == 0) && (thetaLong < Long.MAX_VALUE)) ? Long.MAX_VALUE : thetaLong;
-  }
-
-
-
->>>>>>> eead07c3
+
   static final double estimate(final long thetaLong, final int curCount) {
     return curCount * (LONG_MAX_VALUE_AS_DOUBLE / thetaLong);
   }
