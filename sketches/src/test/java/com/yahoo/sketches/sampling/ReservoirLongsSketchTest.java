--- conflicted
+++ resolved
@@ -409,13 +409,8 @@
             (Family.RESERVOIR.getMaxPreLongs() + rls.getNumSamples()) << 3);
 
     // ensure full reservoir rebuilds correctly
-<<<<<<< HEAD
     final Memory mem = Memory.wrap(sketchBytes);
-    final ReservoirLongsSketch loadedRls = ReservoirLongsSketch.getInstance(mem);
-=======
-    final Memory mem = new NativeMemory(sketchBytes);
     final ReservoirLongsSketch loadedRls = ReservoirLongsSketch.heapify(mem);
->>>>>>> 007e5194
 
     validateReservoirEquality(rls, loadedRls);
   }
