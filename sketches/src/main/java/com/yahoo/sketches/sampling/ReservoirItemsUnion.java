/*
 * Copyright 2016-17, Yahoo! Inc.
 * Licensed under the terms of the Apache License 2.0. See LICENSE file at the project root for terms.
 */

package com.yahoo.sketches.sampling;

import static com.yahoo.sketches.Util.LS;
import static com.yahoo.sketches.sampling.PreambleUtil.EMPTY_FLAG_MASK;
import static com.yahoo.sketches.sampling.PreambleUtil.FAMILY_BYTE;
import static com.yahoo.sketches.sampling.PreambleUtil.SER_VER;
import static com.yahoo.sketches.sampling.PreambleUtil.extractEncodedReservoirSize;
import static com.yahoo.sketches.sampling.PreambleUtil.extractFlags;
import static com.yahoo.sketches.sampling.PreambleUtil.extractMaxK;
import static com.yahoo.sketches.sampling.PreambleUtil.extractPreLongs;
import static com.yahoo.sketches.sampling.PreambleUtil.extractSerVer;

import java.util.ArrayList;

import com.yahoo.memory.Memory;
import com.yahoo.memory.WritableMemory;

import com.yahoo.sketches.ArrayOfItemsSerDe;
import com.yahoo.sketches.Family;
import com.yahoo.sketches.ResizeFactor;
import com.yahoo.sketches.SketchesArgumentException;

/**
 * Class to union reservoir samples of generic items.
 *
 * <p>For efficiency reasons, the unioning process picks one of the two sketches to use as the
 * base. As a result, we provide only a stateful union. Using the same approach for a merge would
 * result in unpredictable side effects on the underlying sketches.</p>
 *
 * <p>A union object is created with a maximum value of <tt>k</tt>, represented using the
 * ReservoirSize class. The unioning process may cause the actual number of samples to fall below
 * that maximum value, but never to exceed it. The result of a union will be a reservoir where
 * each item from the global input has a uniform probability of selection, but there are no
 * claims about higher order statistics. For instance, in general all possible permutations of
 * the global input are not equally likely.</p>
 *
 * <p>If taking the union of two reservoirs of different sizes, the output sample will contain no more
 * than MIN(k_1, k_2) samples.</p>
 *
 * @param <T> The specific Java type for this sketch
 *
 * @author Jon Malkin
 * @author Kevin Lang
 */
public final class ReservoirItemsUnion<T> {
  private ReservoirItemsSketch<T> gadget_;
  private final int maxK_;

  /**
   * Empty constructor using ReservoirSize-encoded maxK value
   *
   * @param maxK Maximum allowed reservoir capacity for this union
   */
  private ReservoirItemsUnion(final int maxK) {
    maxK_ = maxK;
  }

  /**
   * Creates an empty Union with a maximum reservoir capacity of size k.
   *
   * @param <T> The type of item this sketch contains
   * @param maxK The maximum allowed reservoir capacity for any sketches in the union
   * @return A new ReservoirItemsUnion
   */
  public static <T> ReservoirItemsUnion<T> newInstance(final int maxK) {
    return new ReservoirItemsUnion<>(maxK);
  }

  /**
   * Instantiates a Union from Memory
   *
   * @param <T> The type of item this sketch contains
   * @param srcMem Memory object containing a serialized union
   * @param serDe An instance of ArrayOfItemsSerDe
   * @return A ReservoirItemsUnion created from the provided Memory
   */
<<<<<<< HEAD
  public static <T> ReservoirItemsUnion<T> getInstance(final Memory srcMem,
                                                       final ArrayOfItemsSerDe<T> serDe) {
=======
  public static <T> ReservoirItemsUnion<T> heapify(Memory srcMem,
                                                   final ArrayOfItemsSerDe<T> serDe) {
>>>>>>> 007e5194
    Family.RESERVOIR_UNION.checkFamilyID(srcMem.getByte(FAMILY_BYTE));

    final int numPreLongs = extractPreLongs(srcMem);
    final int serVer = extractSerVer(srcMem);
    final boolean isEmpty = (extractFlags(srcMem) & EMPTY_FLAG_MASK) != 0;
    int maxK = extractMaxK(srcMem);

    final boolean preLongsEqMin = (numPreLongs == Family.RESERVOIR_UNION.getMinPreLongs());
    final boolean preLongsEqMax = (numPreLongs == Family.RESERVOIR_UNION.getMaxPreLongs());

    if (!preLongsEqMin & !preLongsEqMax) {
      throw new SketchesArgumentException("Possible corruption: Non-empty union with only "
          + Family.RESERVOIR_UNION.getMinPreLongs() + "preLongs");
    }

    if (serVer != SER_VER) {
      if (serVer == 1) {
        final short encMaxK = extractEncodedReservoirSize(srcMem);
        maxK = ReservoirSize.decodeValue(encMaxK);
      } else {
        throw new SketchesArgumentException(
                "Possible Corruption: Ser Ver must be " + SER_VER + ": " + serVer);
      }
    }

    final ReservoirItemsUnion<T> riu = new ReservoirItemsUnion<>(maxK);

    if (!isEmpty) {
      final int preLongBytes = numPreLongs << 3;
      final Memory sketchMem =
              srcMem.region(preLongBytes, srcMem.getCapacity() - preLongBytes);
      riu.update(sketchMem, serDe);
    }

    return riu;
  }

  /**
   * Returns the maximum allowed reservoir capacity in this union. The current reservoir capacity
   * may be lower.
   *
   * @return The maximum allowed reservoir capacity in this union.
   */
  public int getMaxK() { return maxK_; }

  /**
   * Union the given sketch. This method can be repeatedly called. If the given sketch is null it is
   * interpreted as an empty sketch.
   *
   * @param sketchIn The incoming sketch.
   */
  public void update(final ReservoirItemsSketch<T> sketchIn) {
    if (sketchIn == null) {
      return;
    }

    final ReservoirItemsSketch<T> ris =
        (sketchIn.getK() <= maxK_ ? sketchIn : sketchIn.downsampledCopy(maxK_));

    // can modify the sketch if we downsampled, otherwise may need to copy it
    final boolean isModifiable = (sketchIn != ris);
    if (gadget_ == null) {
      createNewGadget(ris, isModifiable);
    } else {
      twoWayMergeInternal(ris, isModifiable);
    }
  }

  /**
   * Union the given Memory image of the sketch.
   *
   *<p>This method can be repeatedly called. If the given sketch is null it is interpreted as an
   * empty sketch.</p>
   *
   * @param mem Memory image of sketch to be merged
   * @param serDe An instance of ArrayOfItemsSerDe
   */
  public void update(final Memory mem, final ArrayOfItemsSerDe<T> serDe) {
    if (mem == null) {
      return;
    }

    ReservoirItemsSketch<T> ris = ReservoirItemsSketch.heapify(mem, serDe);
    ris = (ris.getK() <= maxK_ ? ris : ris.downsampledCopy(maxK_));

    if (gadget_ == null) {
      createNewGadget(ris, true);
    } else {
      twoWayMergeInternal(ris, true);
    }
  }

  /**
   * Present this union with a single item to be added to the union.
   *
   * @param datum The given datum of type T.
   */
  public void update(final T datum) {
    if (datum == null) {
      return;
    }

    if (gadget_ == null) {
      gadget_ = ReservoirItemsSketch.newInstance(maxK_);
    }
    gadget_.update(datum);
  }

  /**
   * Present this union with raw elements of a sketch. Useful when operating in a distributed
   * environment like Pig Latin scripts, where an explicit SerDe may be overly complicated but
   * keeping raw values is simple. Values are <em>not</em> copied and the input array may be
   * modified.
   *
   * @param n Total items seen
   * @param k Reservoir size
   * @param input Reservoir samples
   */
  public void update(final long n, final int k, final ArrayList<T> input) {
    ReservoirItemsSketch<T> ris = ReservoirItemsSketch.newInstance(input, n,
            ResizeFactor.X8, k); // forcing a resize factor
    ris = (ris.getK() <= maxK_ ? ris : ris.downsampledCopy(maxK_));

    if (gadget_ == null) {
      createNewGadget(ris, true);
    } else {
      twoWayMergeInternal(ris, true);
    }
  }

  /**
   * Resets this Union. MaxK remains intact, otherwise reverts back to its virgin state.
   */
  void reset() {
    gadget_.reset();
  }

  /**
   * Returns a sketch representing the current state of the union.
   *
   * @return The result of any unions already processed.
   */
  public ReservoirItemsSketch<T> getResult() {
    return (gadget_ != null ? gadget_.copy() : null);
  }

  /**
   * Returns a byte array representation of this union
   *
   * @param serDe An instance of ArrayOfItemsSerDe
   * @return a byte array representation of this union
   */
  public byte[] toByteArray(final ArrayOfItemsSerDe<T> serDe) {
    if (gadget_ == null || gadget_.getNumSamples() == 0) {
      return toByteArray(serDe, null);
    } else {
      return toByteArray(serDe, gadget_.getValueAtPosition(0).getClass());
    }
  }

  /**
   * Returns a human-readable summary of the sketch, without items.
   *
   * @return A string version of the sketch summary
   */
  @Override
  public String toString() {
    final StringBuilder sb = new StringBuilder();

    final String thisSimpleName = this.getClass().getSimpleName();

    sb.append(LS);
    sb.append("### ").append(thisSimpleName).append(" SUMMARY: ").append(LS);
    sb.append("   Max k: ").append(maxK_).append(LS);
    if (gadget_ == null) {
      sb.append("   Gadget is null").append(LS);
    } else {
      sb.append("   Gadget summary: ").append(gadget_.toString());
    }
    sb.append("### END UNION SUMMARY").append(LS);

    return sb.toString();
  }

  /**
   * Returns a byte array representation of this union. This method should be used when the array
   * elements are subclasses of a common base class.
   *
   * @param serDe An instance of ArrayOfItemsSerDe
   * @param clazz A class to which the items are cast before serialization
   * @return a byte array representation of this union
   */
  @SuppressWarnings("null") // gadgetBytes will be null only if gadget_ == null AND empty == true
  public byte[] toByteArray(final ArrayOfItemsSerDe<T> serDe, final Class<?> clazz) {
    final int preLongs, outBytes;
    final boolean empty = gadget_ == null;
    final byte[] gadgetBytes = (gadget_ != null ? gadget_.toByteArray(serDe, clazz) : null);

    if (empty) {
      preLongs = Family.RESERVOIR_UNION.getMinPreLongs();
      outBytes = 8;
    } else {
      preLongs = Family.RESERVOIR_UNION.getMaxPreLongs();
      outBytes = (preLongs << 3) + gadgetBytes.length; // for longs, we know the size
    }
    final byte[] outArr = new byte[outBytes];
    final WritableMemory mem = WritableMemory.wrap(outArr);

    final Object memObj = mem.getArray(); // may be null
    final long memAddr = mem.getCumulativeOffset(0L);

    // build preLong
    PreambleUtil.insertPreLongs(memObj, memAddr, preLongs); // Byte 0
    PreambleUtil.insertSerVer(memObj, memAddr, SER_VER); // Byte 1
    PreambleUtil.insertFamilyID(memObj, memAddr, Family.RESERVOIR_UNION.getID()); // Byte 2
    if (empty) {
      PreambleUtil.insertFlags(memObj, memAddr, EMPTY_FLAG_MASK);
    } else {
      PreambleUtil.insertFlags(memObj, memAddr, 0); // Byte 3
    }
    PreambleUtil.insertMaxK(memObj, memAddr, maxK_); // Bytes 4-5

    if (!empty) {
      final int preBytes = preLongs << 3;
      mem.putByteArray(preBytes, gadgetBytes, 0, gadgetBytes.length);
    }

    return outArr;
  }

  private void createNewGadget(final ReservoirItemsSketch<T> sketchIn,
                               final boolean isModifiable) {
    if (sketchIn.getK() < maxK_ && sketchIn.getN() <= sketchIn.getK()) {
      // incoming sketch is in exact mode with sketch's k < maxK,
      // so we can create a gadget at size maxK and keep everything
      // NOTE: assumes twoWayMergeInternal first checks if sketchIn is in exact mode
      gadget_ = ReservoirItemsSketch.newInstance(maxK_);
      twoWayMergeInternal(sketchIn, isModifiable); // isModifiable could be fixed to false here
    } else {
      // use the input sketch as gadget, copying if needed
      gadget_ = (isModifiable ? sketchIn : sketchIn.copy());
    }
  }

  // We make a three-way classification of sketch states.
  // "uni" when (n < k); source of unit weights, can only accept unit weights
  // "mid" when (n == k); source of unit weights, can accept "light" general weights.
  // "gen" when (n > k); source of general weights, can accept "light" general weights.

  // source   target   status      update     notes
  // ----------------------------------------------------------------------------------------------
  // uni,mid  uni      okay        standard   target might transition to mid and gen
  // uni,mid  mid,gen  okay        standard   target might transition to gen
  // gen      uni      must swap   N/A
  // gen      mid,gen  maybe swap  weighted   N assumes fractional values during merge
  // ----------------------------------------------------------------------------------------------

  // Here is why in the (gen, gen) merge case, the items will be light enough in at least one
  // direction:
  // Obviously either (n_s/k_s <= n_t/k_t) OR (n_s/k_s >= n_t/k_t).
  // WLOG say its the former, then (n_s/k_s < n_t/(k_t - 1)) provided n_t > 0 and k_t > 1

  /**
   * This either merges sketchIn into gadget_ or gadget_ into sketchIn. If merging into sketchIn
   * with isModifiable set to false, copies elements from sketchIn first, leaving original
   * unchanged.
   *
   * @param sketchIn Sketch with new samples from which to draw
   * @param isModifiable Flag indicating whether sketchIn can be modified (e.g. if it was rebuild
   *        from Memory)
   */
  private void twoWayMergeInternal(final ReservoirItemsSketch<T> sketchIn,
                                   final boolean isModifiable) {
    if (sketchIn.getN() <= sketchIn.getK()) {
      twoWayMergeInternalStandard(sketchIn);
    } else if (gadget_.getN() < gadget_.getK()) {
      // merge into sketchIn, so swap first
      final ReservoirItemsSketch<T> tmpSketch = gadget_;
      gadget_ = (isModifiable ? sketchIn : sketchIn.copy());
      twoWayMergeInternalStandard(tmpSketch);
    } else if (sketchIn.getImplicitSampleWeight() < gadget_.getN()
        / ((double) (gadget_.getK() - 1))) {
      // implicit weights in sketchIn are light enough to merge into gadget
      twoWayMergeInternalWeighted(sketchIn);
    } else {
      // Use next line as an assert/exception?
      // gadget_.getImplicitSampleWeight() < sketchIn.getN() / ((double) (sketchIn.getK() - 1))) {
      // implicit weights in gadget are light enough to merge into sketchIn
      // merge into sketchIn, so swap first
      final ReservoirItemsSketch<T> tmpSketch = gadget_;
      gadget_ = (isModifiable ? sketchIn : sketchIn.copy());
      twoWayMergeInternalWeighted(tmpSketch);
    }
  }

  // should be called ONLY by twoWayMergeInternal
  private void twoWayMergeInternalStandard(final ReservoirItemsSketch<T> source) {
    assert (source.getN() <= source.getK());
    final int numInputSamples = source.getNumSamples();
    for (int i = 0; i < numInputSamples; ++i) {
      gadget_.update(source.getValueAtPosition(i));
    }
  }

  // should be called ONLY by twoWayMergeInternal
  private void twoWayMergeInternalWeighted(final ReservoirItemsSketch<T> source) {
    // gadget_ capable of accepting (light) general weights
    assert (gadget_.getN() >= gadget_.getK());

    final int numSourceSamples = source.getK();

    final double sourceItemWeight = (source.getN() / (double) numSourceSamples);
    final double rescaled_prob = gadget_.getK() * sourceItemWeight; // K * weight
    double targetTotal = gadget_.getN(); // assumes fractional values during merge

    final int tgtK = gadget_.getK();

    for (int i = 0; i < numSourceSamples; ++i) {
      // inlining the update procedure, using targetTotal for the fractional N values
      // similar to ReservoirLongsSketch.update()
      // p(keep_new_item) = (k * w) / newTotal
      // require p(keep_new_item) < 1.0, meaning strict lightness

      targetTotal += sourceItemWeight;

      final double rescaled_one = targetTotal;
      assert (rescaled_prob < rescaled_one); // Use an exception to enforce strict lightness?
      final double rescaled_flip = rescaled_one * SamplingUtil.rand.nextDouble();
      if (rescaled_flip < rescaled_prob) {
        // Intentionally NOT doing optimization to extract slot number from rescaled_flip.
        // Grabbing new random bits to ensure all slots in play
        final int slotNo = SamplingUtil.rand.nextInt(tgtK);
        gadget_.insertValueAtPosition(source.getValueAtPosition(i), slotNo);
      } // end of inlined weight update
    } // end of loop over source samples


    // targetTotal was fractional but should now be an integer again. Could validate with low
    // tolerance, but for now just round to check.
    final long checkN = (long) Math.floor(0.5 + targetTotal);
    gadget_.forceIncrementItemsSeen(source.getN());
    assert (checkN == gadget_.getN());
  }
}<|MERGE_RESOLUTION|>--- conflicted
+++ resolved
@@ -79,13 +79,8 @@
    * @param serDe An instance of ArrayOfItemsSerDe
    * @return A ReservoirItemsUnion created from the provided Memory
    */
-<<<<<<< HEAD
-  public static <T> ReservoirItemsUnion<T> getInstance(final Memory srcMem,
-                                                       final ArrayOfItemsSerDe<T> serDe) {
-=======
-  public static <T> ReservoirItemsUnion<T> heapify(Memory srcMem,
+  public static <T> ReservoirItemsUnion<T> heapify(final Memory srcMem,
                                                    final ArrayOfItemsSerDe<T> serDe) {
->>>>>>> 007e5194
     Family.RESERVOIR_UNION.checkFamilyID(srcMem.getByte(FAMILY_BYTE));
 
     final int numPreLongs = extractPreLongs(srcMem);
