/*
 * Copyright 2016, Yahoo! Inc. Licensed under the terms of the
 * Apache License 2.0. See LICENSE file at the project root for terms.
 */

package com.yahoo.sketches.hll;

import static com.yahoo.sketches.Util.invPow2;

import java.util.Arrays;

import com.yahoo.sketches.SketchesArgumentException;
import com.yahoo.sketches.hash.MurmurHash3;

/**
 * Implements a key-value map where the value is a compact HLL sketch of size k.
 * The HLL bins are compacted into 10 bins per long so that a 1024 bins are compacted into
 * 824 bytes, which is a 20% reduction in space. Higher density compressions are possible
 * (up to 50%), but the required code is much more complex and considerably slower.
 *
 * <p>Each entry row, associated with a key, also contains 3 double registers for accurately
 * tracking the HIP (Historical Inverse Probability) estimator. HLL implementations have multiple
 * estimators and the early estimators in this implementation are quite novel and provide superior
 * error performance over most other HLL implementations.
 *
 * @author Lee Rhodes
 * @author KevinLang
 * @author Alexander Saydakov
 */
class HllMap extends Map {
  public static final String LS = System.getProperty("line.separator");
  private static final double LOAD_FACTOR = 15.0 / 16.0;
  private static final int HLL_INIT_NUM_ENTRIES = 157;
  private static final float HLL_RESIZE_FACTOR = 2.0F;
  private static final double RSE = 0.836 / Math.sqrt(1024);
  private final int k_;
  private final int hllArrLongs_; //# of longs required to store the HLL array

  private int tableEntries_;      //Full size of the table
  private int capacityEntries_;   //max capacity entries defined by Load factor
  private int curCountEntries_;   //current count of valid entries
  private float growthFactor_;    //e.g., 1.2 to 2.0
  private double entrySizeBytes_;

  //Arrays
  private byte[] keysArr_; //keys of zero are allowed
  private long[] arrOfHllArr_;
  private double[] invPow2SumHiArr_;
  private double[] invPow2SumLoArr_;
  private double[] hipEstAccumArr_;
  private byte[] stateArr_;

  /**
   * Private constructor used to set all finals
   * @param keySizeBytes size of key in bytes
   * @param k size of HLL sketch
   */
  private HllMap(final int keySizeBytes, final int k) {
    super(keySizeBytes);
    k_ = k;
    hllArrLongs_ = k / 10 + 1;
  }

  static HllMap getInstance(final int keySizeBytes, final int k) {
    final int tableEntries = HLL_INIT_NUM_ENTRIES;

    final HllMap map = new HllMap(keySizeBytes, k);
    map.tableEntries_ = tableEntries;
    map.capacityEntries_ = (int)(tableEntries * LOAD_FACTOR);
    map.curCountEntries_ = 0;
    map.growthFactor_ = HLL_RESIZE_FACTOR;
    map.entrySizeBytes_ = updateEntrySizeBytes(map.tableEntries_, keySizeBytes, map.hllArrLongs_);

    map.keysArr_ = new byte[tableEntries * map.keySizeBytes_];
    map.arrOfHllArr_ = new long[tableEntries * map.hllArrLongs_];
    map.invPow2SumHiArr_ = new double[tableEntries];
    map.invPow2SumLoArr_ = new double[tableEntries];
    map.hipEstAccumArr_ = new double[tableEntries];
    map.stateArr_ = new byte[(int) Math.ceil(tableEntries / 8.0)];
    return map;
  }

  @Override
  double update(final byte[] key, final short coupon) {
    final int entryIndex = findOrInsertKey(key);
    return update(entryIndex, coupon);
  }

  @Override
  double getEstimate(final byte[] key) {
<<<<<<< HEAD
    if (key == null) return Double.NaN;
    final int entryIndex = findKey(key);
=======
    if (key == null) { return Double.NaN; }
    final int entryIndex = findKey(keysArr_, key, tableEntries_, stateArr_);
>>>>>>> 55746b90
    if (entryIndex < 0) {
      return 0;
    }
    return hipEstAccumArr_[entryIndex];
  }

  @Override
  double getUpperBound(byte[] key) {
    return getEstimate(key) * (1 + RSE);
  }

  @Override
  double getLowerBound(byte[] key) {
    return getEstimate(key) * (1 - RSE);
  }

  @Override
  void updateEstimate(final int entryIndex, final double estimate) {
    hipEstAccumArr_[entryIndex] = estimate;
  }

  /**
   * Returns the entry index for the given key given the array of keys, if found.
   * Otherwise, returns the one's complement of first empty entry found;
   * @param keyArr the given array of keys
   * @param key the key to search for
   * @param tableEntries the total number of entries in the table.
   * @param stateArr the bit vector that holds valid/empty state of each entry
   * @return the entry index of the given key, or the one's complement of the index if not found.
   */
  @Override
  final int findKey(final byte[] key) {
    final int keyLen = key.length;
    final long[] hash = MurmurHash3.hash(key, SEED);
    int entryIndex  = getIndex(hash[0], tableEntries_);
    final int stride = getStride(hash[1], tableEntries_);
    final int loopIndex = entryIndex;

    do {
      if (isBitClear(stateArr_, entryIndex)) { //check if slot is empty
        return ~entryIndex;
      }
      if (arraysEqual(key, 0, keysArr_, entryIndex * keyLen, keyLen)) { //check for key match
        return entryIndex;
      }
      entryIndex = (entryIndex + stride) % tableEntries_;
    } while (entryIndex != loopIndex);
    throw new SketchesArgumentException("Key not found and no empty slots!");
  }

  @Override
  int findOrInsertKey(final byte[] key) {
    int entryIndex = findKey(key);
    if (entryIndex < 0) { //key not found, initialize new row
      entryIndex = ~entryIndex;
      System.arraycopy(key, 0, keysArr_, entryIndex * keySizeBytes_, keySizeBytes_);
      setBit(stateArr_, entryIndex);
      invPow2SumHiArr_[entryIndex] = k_;
      invPow2SumLoArr_[entryIndex] = 0;
      hipEstAccumArr_[entryIndex] = 0;
      curCountEntries_++;
      if (curCountEntries_ > capacityEntries_) {
        resize();
        entryIndex = findKey(key);
        assert entryIndex >= 0;
      }
    }
    return entryIndex;
  }

  @Override
  double update(final int entryIndex, final short coupon) {
    updateHll(entryIndex, coupon); //update HLL array, updates HIP
    return hipEstAccumArr_[entryIndex];
  }

  @Override
  double getEntrySizeBytes() {
    return entrySizeBytes_;
  }

  @Override
  int getTableEntries() {
    return tableEntries_;
  }

  @Override
  int getCapacityEntries() {
    return capacityEntries_;
  }

  @Override
  int getCurrentCountEntries() {
    return curCountEntries_;
  }

  @Override
  long getMemoryUsageBytes() {
    final long arrays = keysArr_.length
        + (long)arrOfHllArr_.length * Long.BYTES
        + invPow2SumLoArr_.length * Double.BYTES
        + invPow2SumHiArr_.length * Double.BYTES
        + hipEstAccumArr_.length * Double.BYTES
        + stateArr_.length;
    final long other = 5 * Integer.BYTES + Float.BYTES + Double.BYTES;
    return arrays + other;
  }

  @Override
  void deleteKey(int index) {
    // not applicable
  }

  @Override
  int getCouponCount(int index) {
    // not applicable
    return 0;
  }

  @Override
  CouponsIterator getCouponsIterator(final int index) {
    // not applicable
    return null;
  }

  @Override
  int getMaxCouponsPerEntry() {
    // not applicable
    return 0;
  }

  @Override
  int getCapacityCouponsPerEntry() {
    // not applicable
    return 0;
  }

  @Override
  int getActiveEntries() {
    return curCountEntries_;
  }

  @Override
  int getDeletedEntries() {
    return 0;
  }

  @Override
  public String toString() {
    final String kStr = Map.fmtLong(k_);
    final String te = Map.fmtLong(getTableEntries());
    final String ce = Map.fmtLong(getCapacityEntries());
    final String cce = Map.fmtLong(getCurrentCountEntries());
    final String esb = Map.fmtDouble(getEntrySizeBytes());
    final String mub = Map.fmtLong(getMemoryUsageBytes());

    final StringBuilder sb = new StringBuilder();
    final String thisSimpleName = this.getClass().getSimpleName();
    sb.append("### ").append(thisSimpleName).append(" SUMMARY: ").append(LS);
    sb.append("    HLL k                     : ").append(kStr).append(LS);
    sb.append("    Table Entries             : ").append(te).append(LS);
    sb.append("    Capacity Entries          : ").append(ce).append(LS);
    sb.append("    Current Count Entries     : ").append(cce).append(LS);
    sb.append("    Entry Size Bytes          : ").append(esb).append(LS);
    sb.append("    Memory Usage Bytes        : ").append(mub).append(LS);
    sb.append("### END SKETCH SUMMARY").append(LS);
    return sb.toString();
  }

  /**
<<<<<<< HEAD
=======
   * Returns the entry index for the given key given the array of keys, if found.
   * Otherwise, returns the one's complement of first empty entry found;
   * @param keyArr the given array of keys
   * @param key the key to search for
   * @param tableEntries the total number of entries in the table.
   * @param stateArr the bit vector that holds valid/empty state of each entry
   * @return the entry index of the given key, or the one's complement of the index if not found.
   */
  private static final int findKey(final byte[] keyArr, final byte[] key, final int tableEntries,
      final byte[] stateArr) {
    final int keyLen = key.length;
    final long[] hash = MurmurHash3.hash(key, SEED);
    int entryIndex  = getIndex(hash[0], tableEntries);
    final int stride = getStride(hash[1], tableEntries);
    final int loopIndex = entryIndex;

    do {
      if (isBitClear(stateArr, entryIndex)) { //check if slot is empty
        return ~entryIndex;
      }
      if (arraysEqual(key, 0, keyArr, entryIndex * keyLen, keyLen)) { //check for key match
        return entryIndex;
      }
      entryIndex = (entryIndex + stride) % tableEntries;
    } while (entryIndex != loopIndex);
    throw new SketchesArgumentException("Key not found and no empty slots!");
  }

  /**
>>>>>>> 55746b90
   * Find the first empty slot for the given key.
   * Only used by resize, where it is known that the key does not exist in the table.
   * Throws an exception if no empty slots.
   * @param key the given key
   * @param tableEntries prime size of table
   * @param stateArr the valid bit array
   * @return the first empty slot for the given key
   */
  private static final int findEmpty(final byte[] key, final int tableEntries, final byte[] stateArr) {
    final long[] hash = MurmurHash3.hash(key, SEED);
    int entryIndex  = getIndex(hash[0], tableEntries);
    final int stride = getStride(hash[1], tableEntries);
    final int loopIndex = entryIndex;

    do {
      if (isBitClear(stateArr, entryIndex)) { //check if slot is empty
        return entryIndex;
      }
      entryIndex = (entryIndex + stride) % tableEntries;
    } while (entryIndex != loopIndex);
    throw new SketchesArgumentException("No empty slots.");
  }

  //This method is specifically tied to the HLL array layout
  private final boolean updateHll(final int entryIndex, final int coupon) {
    final int newValue = coupon16Value(coupon);

    final int hllIdx = coupon & (k_ - 1); //lower lgK bits
    final int longIdx = hllIdx / 10;
    final int shift = ((hllIdx % 10) * 6) & SIX_BIT_MASK;

    long hllLong = arrOfHllArr_[entryIndex * hllArrLongs_ + longIdx];
    final int oldValue = (int)(hllLong >>> shift) & SIX_BIT_MASK;
    if (newValue <= oldValue) { return false; }
    // newValue > oldValue

    //update hipEstAccum BEFORE updating invPow2Sum
    final double invPow2Sum = invPow2SumHiArr_[entryIndex] + invPow2SumLoArr_[entryIndex];
    final double oneOverQ = k_ / invPow2Sum;
    hipEstAccumArr_[entryIndex] += oneOverQ;

    //update invPow2Sum
    if (oldValue < 32) { invPow2SumHiArr_[entryIndex] -= invPow2(oldValue); }
    else               { invPow2SumLoArr_[entryIndex] -= invPow2(oldValue); }
    if (newValue < 32) { invPow2SumHiArr_[entryIndex] += invPow2(newValue); }
    else               { invPow2SumLoArr_[entryIndex] += invPow2(newValue); }

    //insert the new value
    hllLong &= ~(0X3FL << shift);  //zero out the 6-bit field
    hllLong |=  ((long)newValue) << shift; //insert
    arrOfHllArr_[entryIndex * hllArrLongs_ + longIdx] = hllLong;
    return true;
  }

  private final void resize() {
    final int newTableEntries = nextPrime((int)(tableEntries_ * growthFactor_));
    final int newCapacityEntries = (int)(newTableEntries * LOAD_FACTOR);

    final byte[] newKeysArr = new byte[newTableEntries * keySizeBytes_];
    final long[] newArrOfHllArr = new long[newTableEntries * hllArrLongs_];
    final double[] newInvPow2Sum1 = new double[newTableEntries];
    final double[] newInvPow2Sum2 = new double[newTableEntries];
    final double[] newHipEstAccum = new double[newTableEntries];
    final byte[] newStateArr = new byte[(int) Math.ceil(newTableEntries / 8.0)];

    for (int oldIndex = 0; oldIndex < tableEntries_; oldIndex++) {
      if (isBitClear(stateArr_, oldIndex)) { continue; }
      // extract an old key
      final byte[] key =
          Arrays.copyOfRange(keysArr_, oldIndex * keySizeBytes_, (oldIndex + 1) * keySizeBytes_);
      final int newIndex = findEmpty(key, newTableEntries, newStateArr);
      System.arraycopy(key, 0, newKeysArr, newIndex * keySizeBytes_, keySizeBytes_); //put key
      //put the rest of the row
      System.arraycopy(arrOfHllArr_, oldIndex * hllArrLongs_, newArrOfHllArr,
          newIndex * hllArrLongs_, hllArrLongs_);
      newInvPow2Sum1[newIndex] = invPow2SumHiArr_[oldIndex];
      newInvPow2Sum2[newIndex] = invPow2SumLoArr_[oldIndex];
      newHipEstAccum[newIndex] = hipEstAccumArr_[oldIndex];
      setBit(newStateArr, newIndex);
    }
    //restore into sketch
    tableEntries_ = newTableEntries;
    capacityEntries_ = newCapacityEntries;
    //curCountEntries_, growthFactor_  unchanged
    entrySizeBytes_ = updateEntrySizeBytes(tableEntries_, keySizeBytes_, hllArrLongs_);

    keysArr_ = newKeysArr;
    arrOfHllArr_ = newArrOfHllArr;
    invPow2SumHiArr_ = newInvPow2Sum1; //init to k
    invPow2SumLoArr_ = newInvPow2Sum2; //init to 0
    hipEstAccumArr_ = newHipEstAccum;  //init to 0
    stateArr_ = newStateArr;
  }

  private static final double updateEntrySizeBytes(int tableEntries, int keySizeBytes,
      int hllArrLongs) {
    final double byteFraction = Math.ceil(tableEntries / 8.0) / tableEntries;
    return keySizeBytes + hllArrLongs * Long.BYTES + 3 * Double.BYTES + byteFraction;
  }

}<|MERGE_RESOLUTION|>--- conflicted
+++ resolved
@@ -87,14 +87,15 @@
   }
 
   @Override
+  double update(final int entryIndex, final short coupon) {
+    updateHll(entryIndex, coupon); //update HLL array, updates HIP
+    return hipEstAccumArr_[entryIndex];
+  }
+
+  @Override
   double getEstimate(final byte[] key) {
-<<<<<<< HEAD
-    if (key == null) return Double.NaN;
+    if (key == null) { return Double.NaN; }
     final int entryIndex = findKey(key);
-=======
-    if (key == null) { return Double.NaN; }
-    final int entryIndex = findKey(keysArr_, key, tableEntries_, stateArr_);
->>>>>>> 55746b90
     if (entryIndex < 0) {
       return 0;
     }
@@ -166,12 +167,6 @@
   }
 
   @Override
-  double update(final int entryIndex, final short coupon) {
-    updateHll(entryIndex, coupon); //update HLL array, updates HIP
-    return hipEstAccumArr_[entryIndex];
-  }
-
-  @Override
   double getEntrySizeBytes() {
     return entrySizeBytes_;
   }
@@ -265,38 +260,6 @@
   }
 
   /**
-<<<<<<< HEAD
-=======
-   * Returns the entry index for the given key given the array of keys, if found.
-   * Otherwise, returns the one's complement of first empty entry found;
-   * @param keyArr the given array of keys
-   * @param key the key to search for
-   * @param tableEntries the total number of entries in the table.
-   * @param stateArr the bit vector that holds valid/empty state of each entry
-   * @return the entry index of the given key, or the one's complement of the index if not found.
-   */
-  private static final int findKey(final byte[] keyArr, final byte[] key, final int tableEntries,
-      final byte[] stateArr) {
-    final int keyLen = key.length;
-    final long[] hash = MurmurHash3.hash(key, SEED);
-    int entryIndex  = getIndex(hash[0], tableEntries);
-    final int stride = getStride(hash[1], tableEntries);
-    final int loopIndex = entryIndex;
-
-    do {
-      if (isBitClear(stateArr, entryIndex)) { //check if slot is empty
-        return ~entryIndex;
-      }
-      if (arraysEqual(key, 0, keyArr, entryIndex * keyLen, keyLen)) { //check for key match
-        return entryIndex;
-      }
-      entryIndex = (entryIndex + stride) % tableEntries;
-    } while (entryIndex != loopIndex);
-    throw new SketchesArgumentException("Key not found and no empty slots!");
-  }
-
-  /**
->>>>>>> 55746b90
    * Find the first empty slot for the given key.
    * Only used by resize, where it is known that the key does not exist in the table.
    * Throws an exception if no empty slots.
